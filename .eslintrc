{
  "extends": [
    "oclif",
    "oclif-typescript"
  ],
  "rules": {
    "unicorn/filename-case": "off",
    "unicorn/prefer-node-protocol": "off",
<<<<<<< HEAD
    "unicorn/numeric-separators-style": "off"
=======
    "no-console": "off"
>>>>>>> 292d5a15
  }
}<|MERGE_RESOLUTION|>--- conflicted
+++ resolved
@@ -6,10 +6,7 @@
   "rules": {
     "unicorn/filename-case": "off",
     "unicorn/prefer-node-protocol": "off",
-<<<<<<< HEAD
-    "unicorn/numeric-separators-style": "off"
-=======
+    "unicorn/numeric-separators-style": "off",
     "no-console": "off"
->>>>>>> 292d5a15
   }
 }